--- conflicted
+++ resolved
@@ -1355,7 +1355,6 @@
     expect(objectName).toBe("COFFEE-DEBUG")
 })
 
-<<<<<<< HEAD
 test("supports computed value options", () => {
     const events: number[][] = []
     const xs = m.observable([1, 2, 3])
@@ -1369,7 +1368,8 @@
     events.length = 0
     xs.push(4)
     expect(events).toEqual([])
-=======
+})
+
 test("should not memorize outside reactive context", () => {
     let transformer = jest.fn((input: string) => input.toLowerCase())
     let onCleanup = jest.fn()
@@ -1386,5 +1386,4 @@
     expect(onCleanup).toHaveBeenCalledWith("hello", "HELLO")
     transformer.mockClear()
     onCleanup.mockClear()
->>>>>>> 887d928a
 })