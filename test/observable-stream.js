--- conflicted
+++ resolved
@@ -5,19 +5,11 @@
 const test = require("tape")
 const Rx = require("rxjs")
 
-<<<<<<< HEAD
 test("to observable - should push the initial value by default", t => {
   const user = mobx.observable({
     firstName: "C.S",
     lastName: "Lewis"
   })
-=======
-test("to observable", t => {
-    const user = mobx.observable({
-        firstName: "C.S",
-        lastName: "Lewis"
-    })
->>>>>>> 7405bf69
 
     mobx.useStrict(false)
 
@@ -39,7 +31,6 @@
 
     user.firstName = "error"
 
-<<<<<<< HEAD
   t.deepEqual(values, [
     "C.SLEWIS",
     "JOHNLEWIS",
@@ -79,9 +70,6 @@
     "JOHNLEWIS",
     "JANEJACK"
   ]);
-=======
-    t.deepEqual(values, ["JOHNLEWIS", "JANEJACK"])
->>>>>>> 7405bf69
 
     t.end()
 })
